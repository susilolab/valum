--- conflicted
+++ resolved
@@ -3,17 +3,12 @@
 theme: readthedocs
 pages:
     - [index.md, Valum]
-<<<<<<< HEAD
-    - [route.md, Route]
-    - [server/soup.md, Server, Soup]
-    - [server/fastcgi.md, Server, FastCGI]
-    - [about/gnu-lgpl-v3.0.md, About, License]
-=======
     - [installation.md, Basics, Installation]
     - [application.md, Basics, Application]
     - [ctpl.md, Basics, CTPL]
     - [router.md, Basics, Router]
     - [route.md, Basics, Route]
+    - [server/soup.md, Server, Soup]
+    - [server/fastcgi.md, Server, FastCGI]
     - [scripting.md, Extra, Scripting]
     - [about/gnu-lgpl-v3.0.md, About, License]
->>>>>>> eb5e7313
