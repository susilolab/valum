--- conflicted
+++ resolved
@@ -169,11 +169,7 @@
 
     app.status (Soup.Status.NOT_FOUND, (req, res) => {
         res.status = 404;
-<<<<<<< HEAD
-        res.expand_utf8 ("Not found!", null);
-=======
-        return res.body.write_all ("Not found!".data, null);
->>>>>>> 118feec3
+        return res.expand_utf8 ("Not found!");
     });
 
 :doc:`redirection-and-error` can be thrown during the status handling, they
@@ -375,14 +371,10 @@
 ::
 
     app.get ("", (req, res, next) => {
-<<<<<<< HEAD
-        res.expand_utf8_async ("Hello world!", Priority.DEFAULT, null, () => {
+        res.expand_utf8_async.begin ("Hello world!", Priority.DEFAULT, null, () => {
             app.invoke (req, res, next);
-=======
-        res.body.write_all_async ("Hello world!".data, Priority.DEFAULT, null, () => {
-            return app.invoke (req, res, next);
->>>>>>> 118feec3
         });
+        return true;
     });
 
     app.use ((req, res) => {
@@ -414,11 +406,7 @@
     });
 
     app.status (Status.NOT_ACCEPTABLE, (req, res, next, context) => {
-<<<<<<< HEAD
-        res.expand_utf8 ("<p>%s</p>".printf (context["message"].get_string ()), null);
-=======
-        return res.body.write_all ("<p>%s</p>".printf (context["message"].get_string ()).data, null);
->>>>>>> 118feec3
+        return res.expand_utf8 ("<p>%s</p>".printf (context["message"].get_string ()));
     });
 
 Middleware
@@ -489,11 +477,7 @@
     });
 
     app.get ("home", (req, res) => {
-<<<<<<< HEAD
-        res.expand_utf8 ("Hello world!", null); // transparently compress the output
-=======
-        return res.body.write_all ("Hello world!".data, null); // transparently compress the output
->>>>>>> 118feec3
+        return res.expand_utf8 ("Hello world!"); // transparently compress the output
     });
 
 If this is wrapped in a function, which is typically the case, it can even be
@@ -509,11 +493,7 @@
     app.get ("home", compress);
 
     app.get ("home", (req, res) => {
-<<<<<<< HEAD
-        res.expand_utf8 ("Hello world!", null);
-=======
-        return res.body.write_all ("Hello world!".data, null);
->>>>>>> 118feec3
+        return res.expand_utf8 ("Hello world!");
     });
 
 Alternatively, a handling middleware can be used directly instead of being
@@ -522,12 +502,7 @@
 ::
 
     app.get ("home", (req, res, next, context) => {
-<<<<<<< HEAD
-        compress (req, res, (req, res) => {
-            res.expand_utf8 ("Hello world!", null);
-=======
         return compress (req, res, (req, res) => {
-            return res.body.write_all ("Hello world!".data, null);
->>>>>>> 118feec3
+            return res.expand_utf8 ("Hello world!");
         }, new Context.with_parent (context));
     });