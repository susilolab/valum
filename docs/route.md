Route is a structure that pairs a matcher and a handler.

 - the matcher tells if the Route accepts the given request and populate its
   parameters
 - the handler processes the [Request](vsgi/request.md) and produce a
   [Response](vsgi/response.md)


## Matching using a rule

Rules are used by the HTTP methods alias and `method` function in [Router](router.md).

```javascript
// using an alias
app.get ("your-rule/<int:id>", (req, res) => {

});

// using a method
app.method (Request.GET, "your-rule/<int:id>", (req, res) => {

});
```


### Rule syntax

This class implements the rule system designed to simplify regular expression.

The following are rules examples:

 - `/user`
 - `/user/<id>`
 - `/user/<int:id>`

In this example, we call `id` a parameter and `int` a type. These two
definitions will be important for the rest of the document.

These will respectively compile down to the following regular expressions

 - `^/user$`
 - `^/user/(?<id>\w+)$`
 - `^/user/(?<id>\d+)$`


### Types

Valum provides the following built-in types

 - int that matches `\d+`
 - string that matches `\w+` (this one is implicit)
 - path that matches `[\w/]+`
 - any that matches `.+`

Undeclared type is assumed to be `string`, this is what implicit meant.

The `int` type is useful for matching non-negative identifier such as database
primary key.

the `path` type is useful for matching pieces of route including slashes. You
can use this one to serve a folders hierachy.

The `any` type is useful to create catch-all route. The sample application
shows an example for creating a 404 error page.

```javascript
app.get("<any:path>", (req, res) => {
    res.status = 404;
});
```

It is possible to specify new types using the `types` map in `Router`. This
example will define the `path` type matching words and slashes using a regular
expression literal.

```vala
app.types["path"] = /[\\w\/]+/;
```

All types are defined at construct time of the `Router` class, so it is
possible to overwrite the built-in ones.

If you would like `ìnt` to match negatives integer, you may just do:

```vala
app = new Router ();

app.types["int"] = /-?\d+/;
```


## Matching using a regular expression

If the rule system does not suit your needs, it is always possible to use
regular expression.

<<<<<<< HEAD
```javascript
app.regex (Request.GET, /^\/home\/?$/, (req, res) => {
=======
```java
app.regex (Request.GET, /home/?/, (req, res) => {
>>>>>>> 35706d02
    var writer = new DataOutputStream (res);
    writer.put_string ("Matched using a regular expression.");
});
```

<<<<<<< HEAD

## Matching using a low-level matcher
=======
Regex pattern is internally extracted, scoped, rooted, anchored and optimized.
Ensure that the providen pattern

 - does not use '^' and '\$' anchors
 - matches after the scopes and leading '/' character
 - is not pre-optimized, its pattern will be recompiled with
   `RegexCompileFlags.OPTIMIZE` anyway

Plumbering with Route
---------------------
>>>>>>> 35706d02

In some scenario, you need more than a just matching the request path using a
regular expression. Internally, Route uses a matcher pattern and it is possible
to define them yourself.

A matcher consist of a callback matching a given `Request` object.

```javascript
Route.Matcher matcher = (req) => { req.path == "/custom-matcher"; };

app.matcher ("GET", matcher, (req, res) => {
    var writer = new DataOutputStream (res);
    writer.put_string ("Matched using a custom matcher.");
});
```

You could, for instance, match the request if the user is an administrator and
fallback to a default route otherwise.

```javascript
app.matcher ("GET", (req) => {
    var user = new User (req.query["id"]);
    return "admin" in user.roles;
}, (req, res) => {});

app.route ("<any:path>", (req, res) => {
    res.status = 404;
});
```


## Combining custom matcher with existing matcher

If all you want is to do some processing and fallback on a Regex or rule
matching, you can combine instanciate directly a Route.

Matcher should respect the _populate if match_ principle, so design it in a way
that the request parameters remain untouched if the matcher happens not to
accept the request.

```javascript
app.matcher ("GET", (req) => {
    var route = new Route.from_rule (app, "your-rule");

    // database access only if the rule is respected
    var user = new User (req.query["id"]);
    return "admin" in user.roles && route.match (req);
});
```<|MERGE_RESOLUTION|>--- conflicted
+++ resolved
@@ -73,16 +73,16 @@
 example will define the `path` type matching words and slashes using a regular
 expression literal.
 
-```vala
+```javascript
 app.types["path"] = /[\\w\/]+/;
 ```
 
-All types are defined at construct time of the `Router` class, so it is
-possible to overwrite the built-in ones.
+Types are defined at construct time of the `Router` class. It is possible to
+overwrite the built-in type.
 
 If you would like `ìnt` to match negatives integer, you may just do:
 
-```vala
+```javascript
 app = new Router ();
 
 app.types["int"] = /-?\d+/;
@@ -92,35 +92,18 @@
 ## Matching using a regular expression
 
 If the rule system does not suit your needs, it is always possible to use
-regular expression.
+regular expression. Regular expression will be automatically scoped, anchored
+and optimized.
 
-<<<<<<< HEAD
 ```javascript
-app.regex (Request.GET, /^\/home\/?$/, (req, res) => {
-=======
-```java
-app.regex (Request.GET, /home/?/, (req, res) => {
->>>>>>> 35706d02
+app.regex (Request.GET, /home\/?/, (req, res) => {
     var writer = new DataOutputStream (res);
     writer.put_string ("Matched using a regular expression.");
 });
 ```
 
-<<<<<<< HEAD
 
 ## Matching using a low-level matcher
-=======
-Regex pattern is internally extracted, scoped, rooted, anchored and optimized.
-Ensure that the providen pattern
-
- - does not use '^' and '\$' anchors
- - matches after the scopes and leading '/' character
- - is not pre-optimized, its pattern will be recompiled with
-   `RegexCompileFlags.OPTIMIZE` anyway
-
-Plumbering with Route
----------------------
->>>>>>> 35706d02
 
 In some scenario, you need more than a just matching the request path using a
 regular expression. Internally, Route uses a matcher pattern and it is possible
