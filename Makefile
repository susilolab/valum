--- conflicted
+++ resolved
@@ -1,10 +1,6 @@
 VER    := 0.1
 CC     := gcc
-<<<<<<< HEAD
-VALAC  := valac-0.22
-=======
 VALAC  := valac
->>>>>>> 7b2836f6
 
 EXE   := ./build/app.valum
 LIB   := ./build/libvalum_$(VER).so
