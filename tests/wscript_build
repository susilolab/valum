--- conflicted
+++ resolved
@@ -3,12 +3,8 @@
 bld.program(
     packages     = ['glib-2.0'],
     target       = 'tests',
-<<<<<<< HEAD
     source       = ['tests.vala', 'vsgi/test.vala'] + bld.path.ant_glob('test_*.vala'),
-=======
->>>>>>> a7c92842
     use          = 'valum',
-    source       = ['tests.vala'] + bld.path.ant_glob('**/test_*.vala'),
     uselib       = ['GLIB', 'CTPL', 'GEE', 'SOUP', 'FCGI', 'GCOV'],
     vapi_dirs    = ['../vapi'],
     install_path = None)