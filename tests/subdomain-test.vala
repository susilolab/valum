--- conflicted
+++ resolved
@@ -29,14 +29,10 @@
 	try {
 		subdomain ("api", () => {
 			assert_not_reached ();
-		}, SubdomainFlags.NONE) (req, res, () => {}, new Context ());
+		}, SubdomainFlags.NONE) (req, res, () => { return true; }, new Context ());
 	} catch (Error err) {
 		assert_not_reached ();
-<<<<<<< HEAD
 	}
-=======
-	}, SubdomainFlags.NONE) (req, res, () => { return true; }, new Context ());
->>>>>>> 118feec3
 }
 
 /**
@@ -47,15 +43,11 @@
 		var req   = new Request.with_uri (new Soup.URI ("http://api.example.com/"));
 		var res   = new Response (req);
 
-<<<<<<< HEAD
 		try {
-			subdomain("*", () => {}) (req, res, () => {
+			subdomain("*", () => { return true; }) (req, res, () => {
 				assert_not_reached ();
 			}, new Context ());
 		} catch (Error err) {
-=======
-		subdomain("*", () => { return true; }) (req, res, () => {
->>>>>>> 118feec3
 			assert_not_reached ();
 		}
 	}
@@ -67,14 +59,10 @@
 		try {
 			subdomain("*", () => {
 				assert_not_reached ();
-			}) (req, res, () => {}, new Context ());
+			}) (req, res, () => { return true; }, new Context ());
 		} catch (Error err) {
 			assert_not_reached ();
-<<<<<<< HEAD
 		}
-=======
-		}) (req, res, () => { return true; }, new Context ());
->>>>>>> 118feec3
 	}
 }
 
@@ -85,21 +73,14 @@
 	var req   = new Request.with_uri (new Soup.URI ("http://dev.api.example.com/"));
 	var res   = new Response (req);
 
-<<<<<<< HEAD
 	try {
-		subdomain ("api", () => {}) (req, res, () => { assert_not_reached (); }, new Context ());
-		subdomain ("dev.api", () => {}) (req, res, () => { assert_not_reached (); }, new Context ());
-		subdomain ("api", () => { assert_not_reached (); }, SubdomainFlags.STRICT) (req, res, () => {}, new Context ());
-		subdomain ("dev.api.example.com", () => {}, SubdomainFlags.STRICT, 0) (req, res, () => { assert_not_reached (); }, new Context ());
+		subdomain ("api", () => { return true; }) (req, res, () => { assert_not_reached (); }, new Context ());
+		subdomain ("dev.api", () => { return true; }) (req, res, () => { assert_not_reached (); }, new Context ());
+		subdomain ("api", () => { assert_not_reached (); }, SubdomainFlags.STRICT) (req, res, () => { return true; }, new Context ());
+		subdomain ("dev.api.example.com", () => { return true; }, SubdomainFlags.STRICT, 0) (req, res, () => { assert_not_reached (); }, new Context ());
 	} catch (Error err) {
 		assert_not_reached ();
 	}
-=======
-	subdomain ("api", () => { return true; }) (req, res, () => { assert_not_reached (); }, new Context ());
-	subdomain ("dev.api", () => { return true; }) (req, res, () => { assert_not_reached (); }, new Context ());
-	subdomain ("api", () => { assert_not_reached (); }, SubdomainFlags.STRICT) (req, res, () => { return true; }, new Context ());
-	subdomain ("dev.api.example.com", () => { return true; }, SubdomainFlags.STRICT, 0) (req, res, () => { assert_not_reached (); }, new Context ());
->>>>>>> 118feec3
 }
 
 /**
