--- conflicted
+++ resolved
@@ -344,11 +344,7 @@
 		 * @param res   response for the context
 		 * @param next  callback to be invoked in the routing context
 		 */
-<<<<<<< HEAD
-		public void invoke (Request req, Response res, NextCallback next) {
-=======
-		public bool invoke (Request req, Response res, owned NextCallback next) {
->>>>>>> 118feec3
+		public bool invoke (Request req, Response res, NextCallback next) {
 			try {
 				return next (req, res);
 			} catch (Error err) {
@@ -454,17 +450,8 @@
 						}
 						break;
 				}
-<<<<<<< HEAD
-=======
-
-				try {
-					res.body.close ();
-				} catch (IOError io_err) {
-					warning (io_err.message);
-				}
 
 				return true;
->>>>>>> 118feec3
 			}
 		}
 
@@ -477,15 +464,7 @@
 		 *
 		 * @since 0.1
 		 */
-<<<<<<< HEAD
-		public void handle (Request req, Response res) {
-=======
 		public bool handle (Request req, Response res) {
-			// sane initialization
-			if (req.http_version == Soup.HTTPVersion.@1_1)
-				res.headers.set_encoding (Soup.Encoding.CHUNKED);
-
->>>>>>> 118feec3
 			// initial invocation
 			return this.invoke (req, res, () => {
 				var context = new Context ();
@@ -501,12 +480,9 @@
 				if (req_method in Method.GET)
 					req_method |= Method.GET;
 
-<<<<<<< HEAD
 				// prevent the meta
 				req_method |= Method.META;
 
-=======
->>>>>>> 118feec3
 				Method allowed = 0;
 				this.routes.@foreach ((route) => {
 					if (Method.PROVIDED in route.method && route.match (req, new Context ())) {
