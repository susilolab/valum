--- conflicted
+++ resolved
@@ -286,12 +286,8 @@
 			// sane initialization
 			res.status = Soup.Status.OK;
 			res.headers.set_content_type ("text/html", null);
-<<<<<<< HEAD
-=======
 			if (req.http_version == Soup.HTTPVersion.@1_1)
 				res.headers.set_encoding (Soup.Encoding.CHUNKED);
-			res.cookies = req.cookies;
->>>>>>> 409e9205
 
 			try {
 				try {
