--- conflicted
+++ resolved
@@ -44,7 +44,6 @@
 		//
 		// HTTP Verbs
 		//
-<<<<<<< HEAD
 		public new void get (string rule, Route.RouteCallback cb) {
 			this.method (Request.GET, rule, cb);
 		}
@@ -80,43 +79,6 @@
 		// http://tools.ietf.org/html/rfc5789
 		public void patch (string rule, Route.RouteCallback cb) {
 			this.method (Request.PATCH, rule, cb);
-=======
-		public new void get (string rule, Route.RequestCallback cb) {
-			this.method ("GET", rule, cb);
-		}
-
-		public void post (string rule, Route.RequestCallback cb) {
-			this.method ("POST", rule, cb);
-		}
-
-		public void put (string rule, Route.RequestCallback cb) {
-			this.method ("PUT", rule, cb);
-		}
-
-		public void delete (string rule, Route.RequestCallback cb) {
-			this.method ("DELETE", rule, cb);
-		}
-
-		public void head (string rule, Route.RequestCallback cb) {
-			this.method ("HEAD", rule, cb);
-		}
-
-		public void options(string rule, Route.RequestCallback cb) {
-			this.method ("OPTIONS", rule, cb);
-		}
-
-		public void trace (string rule, Route.RequestCallback cb) {
-			this.method ("TRACE", rule, cb);
-		}
-
-		public void connect (string rule, Route.RequestCallback cb) {
-			this.method ("CONNECT", rule, cb);
-		}
-
-		// http://tools.ietf.org/html/rfc5789
-		public void patch (string rule, Route.RequestCallback cb) {
-			this.method ("PATCH", rule, cb);
->>>>>>> 9aa38095
 		}
 
 		/**
@@ -130,11 +92,7 @@
 		 * @param cb     callback to be called on request matching the method and the
 		 *               rule.
 		 */
-<<<<<<< HEAD
 		public void method (string method, string rule, Route.RouteCallback cb) {
-=======
-		public void method (string method, string rule, Route.RequestCallback cb) {
->>>>>>> 9aa38095
 			var full_rule = new StringBuilder ();
 
 			// scope the route
@@ -156,50 +114,43 @@
 		 * @param method HTTP method
 		 * @param regex  regular expression matching the request path.
 		 */
-<<<<<<< HEAD
 		public void regex (string method, Regex regex, Route.RouteCallback cb) {
-			this.route (method, new Route (this, regex, cb));
-=======
-		public void regex (string method, Regex regex, Route.RequestCallback cb) {
 			this.route (method, new Route.from_regex (this, regex, cb));
 		}
 
 		/**
 		 * Bind a callback with a custom method and matcher.
 		 */
-		public void matcher (string method, Route.RequestMatcher matcher, Route.RequestCallback cb) {
+		public void matcher (string method, Route.RequestMatcher matcher, Route.RouteCallback cb) {
 			this.route (method, new Route.from_matcher (this, matcher, cb));
->>>>>>> 9aa38095
 		}
 
 		/**
 		 * Bind a callback with a custom method and route.
 		 *
-<<<<<<< HEAD
-=======
 		 * This is a low-level function and should be used with care.
 		 *
->>>>>>> 9aa38095
 		 * @param method HTTP method
 		 * @param route  an instance of Route defining the matching process and the
 		 *               callback.
 		 */
-<<<<<<< HEAD
 		private void route (string method, Route route) {
-=======
-		public void route (string method, Route route) {
->>>>>>> 9aa38095
 			if (!this.routes.has_key(method)){
 				this.routes[method] = new ArrayList<Route> ();
 			}
 
 			this.routes[method].add (route);
-<<<<<<< HEAD
 		}
 
-		//
-		// Routing helpers
-		//
+		/**
+		 * Add a fragment to the scope stack and nest a router in this
+		 * new environment.
+		 *
+		 * Scoping will only work with rules
+		 *
+		 * @param fragment fragment to push on the scopes stack
+		 * @param router   nested router in the new scoped environment
+		 */
 		public void scope (string fragment, NestedRouter router) {
 			this.scopes.add (fragment);
 			router (this);
@@ -223,35 +174,7 @@
 			var routes = this.routes[req.method];
 
 			foreach (var route in routes) {
-				if (route.matches(req.uri.get_path ())) {
-=======
-		}
-
-		/**
-		 * Add a fragment to the scope stack and nest a router in this
-		 * new environment.
-		 *
-		 * Scoping will only work with rules
-		 *
-		 * @param fragment fragment to push on the scopes stack
-		 * @param router   nested router in the new scoped environment
-		 */
-		public void scope (string fragment, NestedRouter router) {
-			this.scopes.add (fragment);
-			router (this);
-			this.scopes.remove_at (this.scopes.size - 1);
-		}
-
-		// handler code
-		public virtual signal void handler (Request req, Response res) {
-
-			message ("%s %s".printf (req.message.method, req.path));
-
-			var routes = this.routes[req.message.method];
-
-			foreach (var route in routes) {
 				if (route.match (req)) {
->>>>>>> 9aa38095
 
 					// fire the route!
 					route.fire (req, res);
