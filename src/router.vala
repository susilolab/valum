--- conflicted
+++ resolved
@@ -61,107 +61,67 @@
 			});
 		}
 
-<<<<<<< HEAD
-		//
-		// HTTP Verbs
-		//
+		/**
+		 * @since 0.0.1
+		 */
 		public new void get (string rule, Route.RouteCallback cb) throws RegexError {
 			this.method (Request.GET, rule, cb);
 		}
 
+		/**
+		 * @since 0.0.1
+		 */
 		public void post (string rule, Route.RouteCallback cb) throws RegexError {
 			this.method (Request.POST, rule, cb);
 		}
 
+		/**
+		 * @since 0.0.1
+		 */
 		public void put (string rule, Route.RouteCallback cb) throws RegexError {
 			this.method (Request.PUT, rule, cb);
 		}
 
+		/**
+		 * @since 0.0.1
+		 */
 		public void delete (string rule, Route.RouteCallback cb) throws RegexError {
 			this.method (Request.DELETE, rule, cb);
 		}
 
+		/**
+		 * @since 0.0.1
+		 */
 		public void head (string rule, Route.RouteCallback cb) throws RegexError {
 			this.method (Request.HEAD, rule, cb);
 		}
 
+		/**
+		 * @since 0.0.1
+		 */
 		public void options(string rule, Route.RouteCallback cb) throws RegexError {
 			this.method (Request.OPTIONS, rule, cb);
 		}
 
+		/**
+		 * @since 0.0.1
+		 */
 		public void trace (string rule, Route.RouteCallback cb) throws RegexError {
 			this.method (Request.TRACE, rule, cb);
 		}
 
+		/**
+		 * @since 0.0.1
+		 */
 		public new void connect (string rule, Route.RouteCallback cb) throws RegexError {
 			this.method (Request.CONNECT, rule, cb);
 		}
 
-		// http://tools.ietf.org/html/rfc5789
+		/**
+		 * @since 0.0.1
+		 * @url   http://tools.ietf.org/html/rfc5789
+		 */
 		public void patch (string rule, Route.RouteCallback cb) throws RegexError {
-=======
-		/**
-		 * @since 0.0.1
-		 */
-		public new void get (string rule, Route.RouteCallback cb) {
-			this.method (Request.GET, rule, cb);
-		}
-
-		/**
-		 * @since 0.0.1
-		 */
-		public void post (string rule, Route.RouteCallback cb) {
-			this.method (Request.POST, rule, cb);
-		}
-
-		/**
-		 * @since 0.0.1
-		 */
-		public void put (string rule, Route.RouteCallback cb) {
-			this.method (Request.PUT, rule, cb);
-		}
-
-		/**
-		 * @since 0.0.1
-		 */
-		public void delete (string rule, Route.RouteCallback cb) {
-			this.method (Request.DELETE, rule, cb);
-		}
-
-		/**
-		 * @since 0.0.1
-		 */
-		public void head (string rule, Route.RouteCallback cb) {
-			this.method (Request.HEAD, rule, cb);
-		}
-
-		/**
-		 * @since 0.0.1
-		 */
-		public void options(string rule, Route.RouteCallback cb) {
-			this.method (Request.OPTIONS, rule, cb);
-		}
-
-		/**
-		 * @since 0.0.1
-		 */
-		public void trace (string rule, Route.RouteCallback cb) {
-			this.method (Request.TRACE, rule, cb);
-		}
-
-		/**
-		 * @since 0.0.1
-		 */
-		public new void connect (string rule, Route.RouteCallback cb) {
-			this.method (Request.CONNECT, rule, cb);
-		}
-
-		/**
-		 * @link http://tools.ietf.org/html/rfc5789
-		 * @since 0.0.1
-		 */
-		public void patch (string rule, Route.RouteCallback cb) {
->>>>>>> 454f45d0
 			this.method (Request.PATCH, rule, cb);
 		}
 
