--- conflicted
+++ resolved
@@ -46,14 +46,7 @@
 		/**
 		 * Create a Route for a given callback using a Regex.
 		 */
-<<<<<<< HEAD
 		public Route.from_regex (Router router, Regex regex, RouteCallback callback) {
-			this.router = router;
-
-			// TODO: extract the capture from the Regex
-			this.matcher = (req) => { return regex.match (req.uri.get_path (), 0); };
-=======
-		public Route.from_regex (Router router, Regex regex, RequestCallback callback) {
 			this.router   = router;
 			this.callback = callback;
 
@@ -71,7 +64,7 @@
 
 			this.matcher = (req) => {
 				MatchInfo match_info;
-				if (regex.match (req.path, 0, out match_info)) {
+				if (regex.match (req.uri.get_path (), 0, out match_info)) {
 					// populate the request parameters
 					foreach (var capture in captures) {
 						req.params[capture] = match_info.fetch_named (capture);
@@ -80,7 +73,6 @@
 				}
 				return false;
 			};
->>>>>>> 67eac6ff
 		}
 
 		/**
