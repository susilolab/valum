using VSGI;

namespace Valum {

	/**
	 * Route that matches Request path.
	 */
	public class Route : Object {

		/**
		 * Router that declared this route.
         *
		 * This is used to hold parameters types.
		 */
		private weak Router router;

		/**
		 * Match a Request and populate its parameters if successful.
		 */
		private RequestMatcher matcher;

		/**
		 * Callback
		 */
		private unowned RouteCallback callback;

		/**
		 * Match the request and populate the parameters.
		 */
		public delegate bool RequestMatcher (Request req);

		public delegate void RouteCallback (Request req, Response res);

		/**
		 * Create a Route using a custom matcher.
		 */
		public Route.from_matcher (Router router, RequestMatcher matcher, RouteCallback callback) {
			this.router   = router;
			this.matcher  = matcher;
			this.callback = callback;

			// TODO: extract the capture from the Regex
		}

		/**
		 * Create a Route for a given callback using a Regex.
		 */
		public Route.from_regex (Router router, Regex regex, RouteCallback callback) {
			this.router   = router;
			this.callback = callback;

			var captures      = new SList<string> ();
			var capture_regex = new Regex ("\\(\\?<(\\w+)>.+\\)");
			MatchInfo capture_match_info;

			// extract the captures from the regular expression
			if (capture_regex.match (regex.get_pattern (), 0, out capture_match_info)) {
				foreach (var capture in capture_match_info.fetch_all ()) {
<<<<<<< HEAD
					captures.add (capture);
=======
					message ("found capture %s in regex %s".printf (capture, regex.get_pattern ()));
					captures.append (capture);
>>>>>>> 80ca4141
				}
			}

			this.matcher = (req) => {
				MatchInfo match_info;
				if (regex.match (req.uri.get_path (), 0, out match_info)) {
					if (captures.length () > 0) {
						// populate the request parameters
						req.params = new HashTable<string, string> (str_hash, str_equal);
						foreach (var capture in captures) {
							req.params[capture] = match_info.fetch_named (capture);
						}
					}
					return true;
				}
				return false;
			};
		}

		/**
		 * Create a Route for a given callback from a rule.
         *
		 * A rule will compile down to Regex.
		 */
		public Route.from_rule (Router router, string rule, RouteCallback callback) {
			this.router   = router;
			this.callback = callback;

			var param_regex = new Regex ("(<(?:\\w+:)?\\w+>)");
			var params      = param_regex.split_full (rule);
			var captures    = new SList<string> ();
			var route       = new StringBuilder ("^");

			foreach (var p in params) {
				if (p[0] != '<') {
					// regular piece of route
					route.append (Regex.escape_string (p));
				} else {
					// extract parameter
					var cap  = p.slice (1, p.length - 1).split (":", 2);
					var type = cap.length == 1 ? "string" : cap[0];
					var key  = cap.length == 1 ? cap[0] : cap[1];

					captures.append (key);
					route.append ("(?<%s>%s)".printf (key, this.router.types[type]));
				}
			}

			route.append ("$");

			var regex = new Regex (route.str, RegexCompileFlags.OPTIMIZE);

			// register a matcher based on the generated regular expression
			this.matcher = (req) => {
				MatchInfo match_info;
				if (regex.match (req.uri.get_path (), 0, out match_info)) {
					if (captures.length () > 0) {
						// populate the request parameters
						req.params = new HashTable<string, string> (str_hash, str_equal);
						foreach (var capture in captures) {
							req.params[capture] = match_info.fetch_named (capture);
						}
					}
					return true;
				}
				return false;
			};

			info ("registered %s", route.str);
		}

		/**
		 * Matches the given request and populate its parameters on success.
         *
		 * @param req request that is being matched
		 */
		public bool match (Request req) {
			return this.matcher (req);
		}

		/**
		 * Fire a request-response couple.
		 *
		 * This will apply the callback on the request and response.
         *
		 * @param req
		 * @param res
		 */
		public void fire (Request req, Response res) {
			this.callback (req, res);
		}
	}
}<|MERGE_RESOLUTION|>--- conflicted
+++ resolved
@@ -56,12 +56,7 @@
 			// extract the captures from the regular expression
 			if (capture_regex.match (regex.get_pattern (), 0, out capture_match_info)) {
 				foreach (var capture in capture_match_info.fetch_all ()) {
-<<<<<<< HEAD
-					captures.add (capture);
-=======
-					message ("found capture %s in regex %s".printf (capture, regex.get_pattern ()));
 					captures.append (capture);
->>>>>>> 80ca4141
 				}
 			}
 
