--- conflicted
+++ resolved
@@ -75,13 +75,8 @@
 		 *
 		 * @return true if the request and response were dispatched
 		 */
-<<<<<<< HEAD
-		protected void dispatch (Request req, Response res) {
-			_application (req, res);
-=======
-		protected bool dispatch (Request req, Response res) ensures (result && res.ref_count > 1 || res.head_written) {
+		protected bool dispatch (Request req, Response res) {
 			return _application (req, res);
->>>>>>> 118feec3
 		}
 	}
 }