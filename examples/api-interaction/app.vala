--- conflicted
+++ resolved
@@ -39,11 +39,7 @@
 
 			var main = parser.get_root ().get_object ().get_object_member ("main");
 
-<<<<<<< HEAD
-			res.expand_utf8 ("""
-=======
-			return res.body.write_all ("""
->>>>>>> 118feec3
+			return res.expand_utf8 ("""
 			<h1>Weather in Montreal</h1>
 			<dl>
 			  <dt>Humidity</dt><dd>%s</dd>
