--- conflicted
+++ resolved
@@ -35,15 +35,6 @@
 			// write byte to byte
 			writer.put_uint32 (Random.next_int ());
 		}
-<<<<<<< HEAD
-=======
-	});
-
-	app.get (null, serve_from_path (File.new_for_path (""), ServeFlags.PRODUCE_X_SENDFILE));
-
-	app.get ("<any:path>", (req, res) => {
-		res.status = 404;
->>>>>>> f609e856
 
 		return true;
 	});
