/*
 * This file is part of Valum.
 *
 * Valum is free software: you can redistribute it and/or modify it under the
 * terms of the GNU Lesser General Public License as published by the Free
 * Software Foundation, either version 3 of the License, or (at your option) any
 * later version.
 *
 * Valum is distributed in the hope that it will be useful, but WITHOUT ANY
 * WARRANTY; without even the implied warranty of MERCHANTABILITY or FITNESS FOR
 * A PARTICULAR PURPOSE.  See the GNU Lesser General Public License for more
 * details.
 *
 * You should have received a copy of the GNU Lesser General Public License
 * along with Valum.  If not, see <http://www.gnu.org/licenses/>.
 */

using Valum;
using VSGI.HTTP;

var app = new Router ();

app.get ("", (req, res) => {
<<<<<<< HEAD
	res.expand_utf8 (
=======
	return res.body.write_all (
>>>>>>> 118feec3
	"""
	<!DOCTYPE html>
	<html>
	<body>
	<a href="/user/5">View a wonderful user profile</a>
	<a href="/admin/view">Enter administrative business</a>
	</body>
	</html>
	""", null);
});

app.rule (Method.ANY, "user/*", new UserRouter ().handle);
app.rule (Method.ANY, "admin/*", new AdminRouter ().handle);

new Server ("org.valum.example.ModularApp", app.handle).run ();<|MERGE_RESOLUTION|>--- conflicted
+++ resolved
@@ -21,11 +21,7 @@
 var app = new Router ();
 
 app.get ("", (req, res) => {
-<<<<<<< HEAD
-	res.expand_utf8 (
-=======
-	return res.body.write_all (
->>>>>>> 118feec3
+	return res.expand_utf8 (
 	"""
 	<!DOCTYPE html>
 	<html>
