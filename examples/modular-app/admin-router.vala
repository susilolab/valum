--- conflicted
+++ resolved
@@ -46,11 +46,7 @@
 		}
 
 		res.headers.set_content_type ("text/html", null);
-<<<<<<< HEAD
-		res.expand_utf8 ("""
-=======
-		return res.body.write_all ("""
->>>>>>> 118feec3
+		return res.expand_utf8 ("""
 		<!DOCTYPE html>
 		<html>
 		  <head>
@@ -71,10 +67,6 @@
 	 */
 	public bool view (Request req, Response res, NextCallback next, Context ctx) throws Error {
 		res.headers.set_content_type ("text/plain", null);
-<<<<<<< HEAD
-		res.expand_utf8 ("Hello admin!", null);
-=======
-		return res.body.write_all ("Hello admin!".data, null);
->>>>>>> 118feec3
+		return res.expand_utf8 ("Hello admin!", null);
 	}
 }