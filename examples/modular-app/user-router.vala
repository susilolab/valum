--- conflicted
+++ resolved
@@ -26,10 +26,6 @@
 
 	public bool view (Request req, Response res, NextCallback next, Context ctx) throws Error {
 		res.headers.set_content_type ("text/plain", null);
-<<<<<<< HEAD
-		res.expand_utf8 ("Hello, user %s!".printf (ctx["id"].get_string ()), null);
-=======
-		return res.body.write_all ("Hello, user %s!".printf (ctx["id"].get_string ()).data, null);
->>>>>>> 118feec3
+		return res.expand_utf8 ("Hello, user %s!".printf (ctx["id"].get_string ()), null);
 	}
 }