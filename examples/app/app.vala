--- conflicted
+++ resolved
@@ -108,22 +108,14 @@
 	});
 
 	inner.post ("", (req, res) => {
-<<<<<<< HEAD
-		var data   = new MemoryOutputStream (null, realloc, free);
-		var post   = new StringBuilder ();
-
-		data.splice (req.body, OutputStreamSpliceFlags.CLOSE_SOURCE);
-
-		Soup.Form.decode ((string) data.get_data ()).foreach ((k, v) => {
-			post.append_printf ("%s: %s", k, v);
-=======
-		var writer = new DataOutputStream (res.body);
-		Soup.Form.decode ((string) req.flatten ()).foreach ((k, v) => {
-			writer.put_string ("%s: %s".printf (k, v));
->>>>>>> b1d008ca
-		});
-
-		res.body.write_all (post.data, null);
+		var post = Soup.Form.decode ((string) req.flatten ());
+		var builder = new StringBuilder ();
+
+		post.foreach ((k, v) => {
+			builder.append_printf ("%s: %s\n", k, v);
+		});
+
+		res.body.write_all (builder.str.data, null);
 	});
 });
 
