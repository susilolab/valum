--- conflicted
+++ resolved
@@ -44,6 +44,7 @@
 
 app.get ("async", (req, res) => {
 	respond_async.begin (req, res);
+	return true;
 });
 
 app.get ("gzip", (req, res, next) => {
@@ -67,45 +68,30 @@
 	req.headers.foreach ((name, header) => {
 		headers.append_printf ("%s: %s\n", name, header);
 	});
-<<<<<<< HEAD
-	res.expand_utf8 (headers.str, null);
-=======
-	return res.body.write_all (headers.data, null);
->>>>>>> 118feec3
+	return res.expand_utf8 (headers.str, null);
 });
 
 app.get ("query", (req, res) => {
 	if (req.query == null) {
-<<<<<<< HEAD
-		res.expand_utf8 ("null", null);
-=======
-		return res.body.write_all ("null".data, null);
->>>>>>> 118feec3
+		return res.expand_utf8 ("null", null);
 	} else {
 		var query = new StringBuilder ();
 		req.query.foreach ((k, v) => {
 			query.append_printf ("%s: %s\n", k, v);
 		});
-<<<<<<< HEAD
-		res.expand_utf8 (query.str, null);
-=======
-		return res.body.write_all (query.data, null);
->>>>>>> 118feec3
+		return res.expand_utf8 (query.str, null);
 	}
 });
 
 app.get ("cookies", (req, res) => {
 	if (req.cookies == null) {
-<<<<<<< HEAD
-		res.expand_utf8 ("null", null);
-=======
-		return res.body.write_all ("null".data, null);
->>>>>>> 118feec3
+		return res.expand_utf8 ("null", null);
 	} else {
+		var cookies = new StringBuilder ();
 		foreach (var cookie in req.cookies) {
-			res.expand_utf8 ("%s: %s\n".printf (cookie.name, cookie.value), null);
+			cookies.append_printf ("%s: %s\n", cookie.name, cookie.value);
 		}
-		return true;
+		return res.expand_utf8 (cookies.str);
 	}
 });
 
@@ -113,30 +99,21 @@
 	inner.get ("<name>", (req, res, next, context) => {
 		foreach (var cookie in req.cookies)
 			if (cookie.name == context["name"].get_string ())
-<<<<<<< HEAD
-				res.expand_utf8 ("%s\n".printf (cookie.value), null);
-=======
-				return res.body.write_all ("%s\n".printf (cookie.value).data, null);
+				return res.expand_utf8 ("%s\n".printf (cookie.value), null);
 		return true;
->>>>>>> 118feec3
 	});
 
 	inner.post ("<name>", (req, res, next, context) => {
 		var cookie = new Soup.Cookie (context["name"].get_string (), req.flatten_utf8 (), "0.0.0.0", "/", 60);
 		res.headers.append ("Set-Cookie", cookie.to_set_cookie_header ());
-		size_t bytes_written;
-		return res.write_head (out bytes_written);
+		return true;
 	});
 });
 
 app.scope ("urlencoded-data", (inner) => {
 	inner.get ("", (req, res) => {
 		res.headers.set_content_type ("text/html", null);
-<<<<<<< HEAD
-		res.expand_utf8 (
-=======
-		return res.body.write_all (
->>>>>>> 118feec3
+		return res.expand_utf8 (
 		"""
 		<!DOCTYPE html>
 		<html>
@@ -158,53 +135,29 @@
 			builder.append_printf ("%s: %s\n", k, v);
 		});
 
-<<<<<<< HEAD
-		res.expand_utf8 (builder.str, null);
-=======
-		return res.body.write_all (builder.str.data, null);
->>>>>>> 118feec3
+		return res.expand_utf8 (builder.str, null);
 	});
 });
 
 // hello world! (compare with Node.js!)
 app.get ("hello", (req, res) => {
-<<<<<<< HEAD
-	res.expand_utf8 ("Hello world!", null);
+	return res.expand_utf8 ("Hello world!", null);
 });
 
 app.get ("hello/", (req, res) => {
-	res.expand_utf8 ("Hello world!", null);
+	return res.expand_utf8 ("Hello world!", null);
 });
 
 app.rule (Method.GET | Method.POST, "get-and-post", (req, res) => {
-	res.expand_utf8 ("Matches GET and POST", null);
+	return res.expand_utf8 ("Matches GET and POST", null);
 });
 
 app.rule (Method.GET, "custom-method", (req, res) => {
-	res.expand_utf8 (req.method, null);
+	return res.expand_utf8 (req.method, null);
 });
 
 app.get ("hello/<id>", (req, res, next, context) => {
-	res.expand_utf8 ("hello %s!".printf (context["id"].get_string ()), null);
-=======
-	return res.body.write_all ("Hello world!".data, null);
-});
-
-app.get ("hello/", (req, res) => {
-	return res.body.write_all ("Hello world!".data, null);
-});
-
-app.rule (Method.GET | Method.POST, "get-and-post", (req, res) => {
-	return res.body.write_all ("Matches GET and POST".data, null);
-});
-
-app.rule (Method.GET, "custom-method", (req, res) => {
-	return res.body.write_all (req.method.data, null);
-});
-
-app.get ("hello/<id>", (req, res, next, context) => {
-	return res.body.write_all ("hello %s!".printf (context["id"].get_string ()).data, null);
->>>>>>> 118feec3
+	return res.expand_utf8 ("hello %s!".printf (context["id"].get_string ()), null);
 });
 
 app.get ("users/<int:id>(/<action>)?", (req, res, next, context) => {
@@ -221,41 +174,23 @@
 app.register_type ("permutations", /abc|acb|bac|bca|cab|cba/);
 
 app.get ("custom-route-type/<permutations:p>", (req, res, next, context) => {
-<<<<<<< HEAD
-	res.expand_utf8 (context["p"].get_string (), null);
-=======
-	return res.body.write_all (context["p"].get_string ().data, null);
->>>>>>> 118feec3
+	return res.expand_utf8 (context["p"].get_string (), null);
 });
 
 app.get ("trailing-slash/?", (req, res) => {
 	if (req.uri.get_path ().has_suffix ("/")) {
-<<<<<<< HEAD
-		res.expand_utf8 ("It has it!", null);
+		return res.expand_utf8 ("It has it!", null);
 	} else {
-		res.expand_utf8 ("It does not!", null);
-=======
-		return res.body.write_all ("It has it!".data, null);
-	} else {
-		return res.body.write_all ("It does not!".data, null);
->>>>>>> 118feec3
+		return res.expand_utf8 ("It does not!", null);
 	}
 });
 
 app.regex (Method.GET, /custom-regular-expression/, (req, res) => {
-<<<<<<< HEAD
-	res.expand_utf8 ("This route was matched using a custom regular expression.", null);
+	return res.expand_utf8 ("This route was matched using a custom regular expression.", null);
 });
 
 app.matcher (Method.GET, (req) => { return req.uri.get_path () == "/custom-matcher"; }, (req, res) => {
-	res.expand_utf8 ("This route was matched using a custom matcher.", null);
-=======
-	return res.body.write_all ("This route was matched using a custom regular expression.".data, null);
-});
-
-app.matcher (Method.GET, (req) => { return req.uri.get_path () == "/custom-matcher"; }, (req, res) => {
-	return res.body.write_all ("This route was matched using a custom matcher.".data, null);
->>>>>>> 118feec3
+	return res.expand_utf8 ("This route was matched using a custom matcher.", null);
 });
 
 // scoped routing
@@ -265,19 +200,11 @@
 		// matches /admin/fun/hack
 		fun.get ("hack", (req, res) => {
 			var time = new DateTime.now_utc ();
-<<<<<<< HEAD
-			res.expand_utf8 ("It's %s around here!\n".printf (time.format ("%H:%M")), null);
+			return res.expand_utf8 ("It's %s around here!\n".printf (time.format ("%H:%M")), null);
 		});
 		// matches /admin/fun/heck
 		fun.get ("heck", (req, res) => {
-			res.expand_utf8 ("Wuzzup!", null);
-=======
-			return res.body.write_all ("It's %s around here!\n".printf (time.format ("%H:%M")).data, null);
-		});
-		// matches /admin/fun/heck
-		fun.get ("heck", (req, res) => {
-			return res.body.write_all ("Wuzzup!".data, null);
->>>>>>> 118feec3
+			return res.expand_utf8 ("Wuzzup!", null);
 		});
 	});
 });
@@ -296,11 +223,7 @@
 
 api.get ("repository/<name>", (req, res, next, context) => {
 	var name = context["name"].get_string ();
-<<<<<<< HEAD
-	res.expand_utf8 (name, null);
-=======
-	return res.body.write_all (name.data, null);
->>>>>>> 118feec3
+	return res.expand_utf8 (name, null);
 });
 
 // delegate all other GET requests to a subrouter
@@ -311,11 +234,7 @@
 });
 
 app.get ("next", (req, res) => {
-<<<<<<< HEAD
-	res.expand_utf8 ("Matched by the next route in the queue.", null);
-=======
-	return res.body.write_all ("Matched by the next route in the queue.".data, null);
->>>>>>> 118feec3
+	return res.expand_utf8 ("Matched by the next route in the queue.", null);
 });
 
 app.get ("state", (req, res, next, context) => {
@@ -324,11 +243,7 @@
 });
 
 app.get ("state", (req, res, next, context) => {
-<<<<<<< HEAD
-	res.expand_utf8 (context["state"].get_string (), null);
-=======
-	return res.body.write_all (context["state"].get_string ().data, null);
->>>>>>> 118feec3
+	return res.expand_utf8 (context["state"].get_string (), null);
 });
 
 // Ctpl template rendering
@@ -399,23 +314,13 @@
 
 app.get ("negociate", accept ("application/json", (req, res) => {
 	res.headers.set_content_type ("application/json", null);
-<<<<<<< HEAD
-	res.expand_utf8 ("{\"a\":\"b\"}", null);
+	return res.expand_utf8 ("{\"a\":\"b\"}", null);
 })).then (accept ("text/xml", (req, res) => {
 	res.headers.set_content_type ("text/xml", null);
-	res.expand_utf8 ("<a>b</a>", null);
+	return res.expand_utf8 ("<a>b</a>", null);
 })).then ((req, res) => {
 	res.status = global::Soup.Status.NOT_ACCEPTABLE;
-	res.expand_utf8 ("Supply the 'Accept' header with either 'application/json' or 'text/xml'.", null);
-=======
-	return res.body.write_all ("{\"a\":\"b\"}".data, null);
-})).then (accept ("text/xml", (req, res) => {
-	res.headers.set_content_type ("text/xml", null);
-	return res.body.write_all ("<a>b</a>".data, null);
-})).then ((req, res) => {
-	res.status = global::Soup.Status.NOT_ACCEPTABLE;
-	return res.body.write_all ("Supply the 'Accept' header with either 'application/json' or 'text/xml'.".data, null);
->>>>>>> 118feec3
+	return res.expand_utf8 ("Supply the 'Accept' header with either 'application/json' or 'text/xml'.", null);
 });
 
 app.status (Soup.Status.NOT_FOUND, (req, res, next, context) => {
