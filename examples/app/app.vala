--- conflicted
+++ resolved
@@ -193,15 +193,10 @@
 
 var api = new Router ();
 
-<<<<<<< HEAD
 app.use (subdomain ("api", api.handle));
 
-api.get ("repository/<name>", (req, res) => {
-	var name = req.params["name"];
-=======
 api.get ("repository/<name>", (req, res, next, context) => {
 	var name = context["name"].get_string ();
->>>>>>> 149a52da
 	res.body.write_all (name.data, null);
 });
 
@@ -286,7 +281,6 @@
 	});
 }));
 
-<<<<<<< HEAD
 app.get ("negociate", accept ("application/json", (req, res) => {
 	res.headers.set_content_type ("application/json", null);
 	res.body.write_all ("{\"a\":\"b\"}".data, null);
@@ -298,10 +292,7 @@
 	res.body.write_all ("Supply the 'Accept' header with either 'application/json' or 'text/xml'.".data, null);
 });
 
-app.status (Soup.Status.NOT_FOUND, (req, res, next, stack) => {
-=======
 app.status (Soup.Status.NOT_FOUND, (req, res, next, context) => {
->>>>>>> 149a52da
 	var template = new View.from_stream (resources_open_stream ("/templates/404.html", ResourceLookupFlags.NONE));
 	template.environment.push_string ("message", context["message"].get_string ());
 	res.status = Soup.Status.NOT_FOUND;
