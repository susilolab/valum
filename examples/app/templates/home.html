<!DOCTYPE html>
<html lang="en">
  <head>
    <title>Valum</title>
    <meta charset="UTF-8">
    <meta name="description" content="web micro-framework written in Vala">
    <link rel="stylesheet" href="/static/css/bootstrap.min.css">
    <link rel="shortcut icon" href="/static/img/valum.png">
  </head>
  <body>
    <a href="https://github.com/antono/valum">
      <img style="position: absolute; top: 0; right: 0; border: 0;"
           src="https://camo.githubusercontent.com/365986a132ccd6a44c23a9169022c0b5c890c387/68747470733a2f2f73332e616d617a6f6e6177732e636f6d2f6769746875622f726962626f6e732f666f726b6d655f72696768745f7265645f6161303030302e706e67"
           alt="Fork Valum on GitHub"
           data-canonical-src="https://s3.amazonaws.com/github/ribbons/forkme_right_red_aa0000.png">
    </a>
    <div class="container">
      <div class="row">
        <div class="col-md-8 col-md-offset-2" style="margin-top: 40px;">
          <header class="row">
            <div class="col-md-12">
              <div class="media">
                <div class="media-left">
                  <a href="/"><img class="media-object" src="/static/img/valum.png"></a>
                </div>
                <div class="media-body media-middle">
                  <h1 class="media-heading">Valum <small>web micro-framework written in Vala</small></h1>
                </div>
              </div>
            </div>
          </header>
          <div class="row">
            <div class="col-md-4">
              <h3>Documentation</h3>
              <p class="text-justify">
                Valum provides an <a href="http://valum.readthedocs.org/en/latest/">extensive user documentation</a> to
                get you started with the framework.
              </p>
              <p class="text-justify">
                The framework is built upon <a href="https://developer.gnome.org/libsoup/stable/">libsoup</a> and
                automated with the <a href="https://code.google.com/p/waf/">waf build system</a>, so reading about all
                these is a good start.
              </p>
              <p class="text-justify">
                The <a href="http://valadoc.org">valadoc.org</a> website provides api specification of most libraries
                available in Vala.
              </p>
            </div>
            <div class="col-md-8">
              <h3>Examples</h3>
              <p>
                This is a real Vala web application running on libsoup built-in HTTP server and we got real examples!
              </p>
              <ul class="list-inline">
                <li><a href="/hello">Hello world!</a></li>
                <li><a href="/hello/">Hello world! (with a trailing slash)</a></li>
<<<<<<< HEAD
=======
                <li><a href="/async">asynchronous template</a></li>
>>>>>>> e5147d26
                <li><a href="/query?foo=bar">HTTP query</a></li>
                <li><a href="/headers">HTTP headers</a></li>
                <li><a href="/hello/world">route parameter</a></li>
                <li><a href="/users/4/edit">typed route parameter</a></li>
                <li><a href="/custom-route-type/abc">custom typed route parameter (permutations of abc)</a></li>
                <li><a href="/custom-regular-expression">route using a custom regular expression</a></li>
                <li><a href="/custom-matcher">route using a custom matcher</a></li>
                <li><a href="/custom-method">route using a custom HTTP method</a></li>
                <li><a href="/admin/fun/hack">scoped routing</a></li>
                <li><a href="/redirect">redirection</a></li>
                <li><a href="/asdasd">not found</a></li>
                <li><a href="/not-found">not found (thrown)</a></li>
                <li><a href="/cookies">cookies</a></li>
                <li><a href="/urlencoded-data/">parse url-encoded data</a></li>
                <li><a href="/lua">lua scripting</a></li>
                <li><a href="/ctpl/foo/bar">CTPL templating</a></li>
                <li><a href="/memcached/get/bar">memcached (get value)</a></li>
                <li><a href="/memcached/set/bar">memcached (set value)</a></li>
              </ul>
              <h3>Contributing</h3>
              <p>
                Valum is <a href="https://github.com/antono/valum">hosted on GitHub</a> and developed under the
                <a href="https://www.gnu.org/licenses/lgpl.html">LGPL</a> license.
              </p>
              <p>
                Use tabs for indenting and spaces for alignment! For more information, we provide an
                <a href="http://editorconfig.org">EditorConfig file</a>.
              </p>
              <footer>
                <p class="text-center">
                <small>
                  Built by <a href="https://github.com/antono">@antono</a>,
                  <a href="https://github.com/arteymix">@arteymix</a> and the community!
                </small>
                </p>
              </footer>
            </div>
          </div>
        </div>
      </div>
  </body>
</html><|MERGE_RESOLUTION|>--- conflicted
+++ resolved
@@ -54,10 +54,7 @@
               <ul class="list-inline">
                 <li><a href="/hello">Hello world!</a></li>
                 <li><a href="/hello/">Hello world! (with a trailing slash)</a></li>
-<<<<<<< HEAD
-=======
                 <li><a href="/async">asynchronous template</a></li>
->>>>>>> e5147d26
                 <li><a href="/query?foo=bar">HTTP query</a></li>
                 <li><a href="/headers">HTTP headers</a></li>
                 <li><a href="/hello/world">route parameter</a></li>
