/*
 * This file is part of Valum.
 *
 * Valum is free software: you can redistribute it and/or modify it under the
 * terms of the GNU Lesser General Public License as published by the Free
 * Software Foundation, either version 3 of the License, or (at your option) any
 * later version.
 *
 * Valum is distributed in the hope that it will be useful, but WITHOUT ANY
 * WARRANTY; without even the implied warranty of MERCHANTABILITY or FITNESS FOR
 * A PARTICULAR PURPOSE.  See the GNU Lesser General Public License for more
 * details.
 *
 * You should have received a copy of the GNU Lesser General Public License
 * along with Valum.  If not, see <http://www.gnu.org/licenses/>.
 */

using Lua;
using Valum;
using VSGI.HTTP;

var app = new Router ();
var vm  = new LuaVM ();

vm.open_libs ();

app.get ("", (req, res) => {
	vm.do_string ("""
		require "markdown"
		return markdown('## Hello from lua.eval!')""");

<<<<<<< HEAD
	res.expand_utf8 (vm.to_string (-1), null);
=======
	return res.body.write_all (vm.to_string (-1).data, null);
>>>>>>> 118feec3
});

new Server ("org.valum.example.Lua", app.handle).run ({"app", "--all"});<|MERGE_RESOLUTION|>--- conflicted
+++ resolved
@@ -29,11 +29,7 @@
 		require "markdown"
 		return markdown('## Hello from lua.eval!')""");
 
-<<<<<<< HEAD
-	res.expand_utf8 (vm.to_string (-1), null);
-=======
-	return res.body.write_all (vm.to_string (-1).data, null);
->>>>>>> 118feec3
+	return res.expand_utf8 (vm.to_string (-1), null);
 });
 
 new Server ("org.valum.example.Lua", app.handle).run ({"app", "--all"});