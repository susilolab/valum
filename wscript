#!/usr/bin/env python

import glob

APPNAME='valum'
VERSION='0.2.6'
API_VERSION='0.2'

def options(opt):
    opt.load('compiler_c')
    opt.add_option('--enable-gcov', action='store_true', default=False, help='enable coverage with gcov')
    opt.add_option('--enable-examples', action='store_true', default=False, help='build examples')
    opt.recurse('tests')

def configure(conf):
    conf.load('compiler_c vala')

    conf.check_vala(min_version=(0,26,0))
    conf.check(lib='gcov', mandatory=False, uselib_store='GCOV', args='--cflags --libs')

    conf.recurse(['src', 'docs', 'tests'])

    conf.env.append_unique('CFLAGS', ['-Wall',
                                      '-Wno-deprecated-declarations',
                                      '-Wno-unused-variable',
                                      '-Wno-unused-but-set-variable',
                                      '-Wno-unused-function'])
    conf.env.append_unique('VALAFLAGS', ['--enable-experimental', '--enable-deprecated', '--fatal-warnings'])

    if conf.options.enable_gcov:
        conf.env.append_unique('CFLAGS', ['-fprofile-arcs', '-ftest-coverage'])
        conf.env.append_unique('VALAFLAGS', ['--debug'])

    # configure examples
    if conf.options.enable_examples:
        conf.env.ENABLE_EXAMPLES = True
        conf.recurse(glob.glob('examples/*'))

def build(bld):
    bld.load('compiler_c vala')
    bld.recurse(['src', 'data', 'docs', 'tests'])

<<<<<<< HEAD
    # generate the api documentation
    if bld.env.VALADOC:
        bld.load('valadoc')
        bld(
            features         = 'valadoc',
            packages         = ['glib-2.0', 'gio-2.0', 'gio-unix-2.0', 'libsoup-2.4', 'fcgi'],
            files            = bld.path.ant_glob('src/**/*.vala'),
            vala_target_glib = '2.32',
            package_name     = 'valum',
            package_version  = VERSION,
            vapi_dirs        = 'src/vsgi-fastcgi',
            output_dir       = 'apidocs',
            force            = True)

=======
>>>>>>> c4bc795a
    # build examples
    if bld.env.ENABLE_EXAMPLES:
        bld.recurse(glob.glob('examples/*'))<|MERGE_RESOLUTION|>--- conflicted
+++ resolved
@@ -40,23 +40,6 @@
     bld.load('compiler_c vala')
     bld.recurse(['src', 'data', 'docs', 'tests'])
 
-<<<<<<< HEAD
-    # generate the api documentation
-    if bld.env.VALADOC:
-        bld.load('valadoc')
-        bld(
-            features         = 'valadoc',
-            packages         = ['glib-2.0', 'gio-2.0', 'gio-unix-2.0', 'libsoup-2.4', 'fcgi'],
-            files            = bld.path.ant_glob('src/**/*.vala'),
-            vala_target_glib = '2.32',
-            package_name     = 'valum',
-            package_version  = VERSION,
-            vapi_dirs        = 'src/vsgi-fastcgi',
-            output_dir       = 'apidocs',
-            force            = True)
-
-=======
->>>>>>> c4bc795a
     # build examples
     if bld.env.ENABLE_EXAMPLES:
         bld.recurse(glob.glob('examples/*'))